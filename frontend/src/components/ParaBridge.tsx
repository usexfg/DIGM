--- conflicted
+++ resolved
@@ -322,7 +322,6 @@
                   Create voucher instead of direct transfer
                 </label>
               </div>
-<<<<<<< HEAD
 
               <button
                 onClick={handleBridge}
@@ -359,16 +358,7 @@
                 <span className="text-gray-400">Use Case:</span>
                 <span className="text-white">Artist/Listener Rewards, Bridge, Vouchers</span>
               </div>
-=======
-
-              <button
-                onClick={handleBridge}
-                disabled={isLoading || !evmAddress || !destinationAddress || !amount}
-                className="btn-primary w-full disabled:opacity-50 disabled:cursor-not-allowed"
-              >
-                {isLoading ? 'Processing...' : createVoucher ? 'Create Voucher' : `Bridge ${<img src="https://github.com/usexfg/fuego-data/raw/master/fuego-images/para.png" alt="PARA" className="inline-block w-4 h-4 rounded-full" />} tokens`}
-              </button>
->>>>>>> c12a1e32
+
             </div>
           </div>
 
