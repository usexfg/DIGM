--- conflicted
+++ resolved
@@ -358,10 +358,6 @@
                 <span className="text-gray-400">Use Case:</span>
                 <span className="text-white">Artist/Listener Rewards, Bridge, Vouchers</span>
               </div>
-<<<<<<< HEAD
-
-=======
->>>>>>> 0f16a8f8
             </div>
           </div>
 
