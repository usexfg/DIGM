import React, { useState, useEffect } from 'react';
import { useWallet } from '../hooks/useWallet';
import { Link } from 'react-router-dom';
import PremiumAccess from './PremiumAccess';

interface Track {
  id: string;
  title: string;
  artist: string;
  artistAddress: string;
  duration: string;
  price: number;
  genre: string;
  coverArt: string;
  audioUrl: string;
  sales: number;
  description: string;
  uploadDate: string;
  previewUrl?: string;
  serviceType: 'album-only' | 'streaming-enabled';
  streamingEnabled: boolean;
  paraEarnings: number;
  totalStreamTime: number;
}

const AudioMarketplace: React.FC = () => {
  const { evmAddress, stellarAddress } = useWallet();
  const [tracks, setTracks] = useState<Track[]>([]);
  const [filteredTracks, setFilteredTracks] = useState<Track[]>([]);
  const [isLoading, setIsLoading] = useState(false);
  const [searchTerm, setSearchTerm] = useState('');
  const [selectedGenre, setSelectedGenre] = useState('');
  const [selectedServiceType, setSelectedServiceType] = useState('');
  const [sortBy, setSortBy] = useState('newest');
  const [selectedTrack, setSelectedTrack] = useState<Track | null>(null);
  const [isPurchasing, setIsPurchasing] = useState(false);
  const [hasPremium, setHasPremium] = useState(false);
  const [showPremiumModal, setShowPremiumModal] = useState(false);
  const [currentD, setCurrentD] = useState(0);
  const [currentI, setCurrentI] = useState(0);
  const [currentG, setCurrentG] = useState(0);
  const [currentM, setCurrentM] = useState(0);
  const [transitioningD, setTransitioningD] = useState(false);
  const [transitioningI, setTransitioningI] = useState(false);
  const [transitioningG, setTransitioningG] = useState(false);
  const [transitioningM, setTransitioningM] = useState(false);

  useEffect(() => {
    fetchTracks();
    checkPremiumStatus();
  }, []);

  const checkPremiumStatus = () => {
    const premium = localStorage.getItem('digm-premium') === 'true';
    setHasPremium(premium);
  };

  // Auto-rotate individual words at random intervals
  useEffect(() => {
    const D = ['Decentralized', 'Digital', 'Dynamic', 'Distributed', 'Direct', 'Diverse', 'Dual', 'Deeply', 'Dope', 'Driven'];
    const I = ['Independent', 'Innovative', 'Indie', 'Inspired', 'Interactive', 'Iconic', 'Inclusive', 'Infinite', 'Intuitive', 'Intense'];
    const G = ['Groove', 'Genre', 'Glorious', 'Gathering', 'Growth', 'Genius'];
    const M = ['Marketplace', 'Machine', 'Media', 'Music', 'Movement', 'Mining', 'Mission', 'Model', 'Matrix', 'Magic'];

    // Safety check: reset any out-of-bounds indices
    if (currentD >= D.length) setCurrentD(0);
    if (currentI >= I.length) setCurrentI(0);
    if (currentG >= G.length) setCurrentG(0);
    if (currentM >= M.length) setCurrentM(0);

    const changeWord = (setCurrent: React.Dispatch<React.SetStateAction<number>>, setTransitioning: (value: boolean) => void, maxLength: number) => {
      setTransitioning(true);
      setTimeout(() => {
        setCurrent((prev: number) => {
          const nextIndex = (prev + 1) % maxLength;
          // Safety check to ensure index is within bounds
          return nextIndex >= 0 && nextIndex < maxLength ? nextIndex : 0;
        });
        setTransitioning(false);
      }, 300);
    };

    const intervals = [
      setInterval(() => changeWord(setCurrentD, setTransitioningD, D.length), 6000 + Math.random() * 3000),
      setInterval(() => changeWord(setCurrentI, setTransitioningI, I.length), 7000 + Math.random() * 3000),
      setInterval(() => changeWord(setCurrentG, setTransitioningG, G.length), 5000 + Math.random() * 2000),
      setInterval(() => changeWord(setCurrentM, setTransitioningM, M.length), 9000 + Math.random() * 3000)
    ];

    return () => intervals.forEach(clearInterval);
  }, []);

  useEffect(() => {
    filterAndSortTracks();
  }, [tracks, searchTerm, selectedGenre, selectedServiceType, sortBy]);

  const fetchTracks = async () => {
    try {
      // Mock data since backend is not running
      const mockTracks = [
        {
          id: '1',
          title: 'Midnight City',
          artist: 'Headphone Son',
          artistAddress: '0x1234...5678',
          duration: '4:32',
          price: 0.08,
          genre: 'Electronic',
          coverArt: 'https://i1.sndcdn.com/artworks-000321337836-5zcudq-t500x500.jpg',
          audioUrl: '/Midnight City.m4a',
          sales: 342,
          description: 'A mesmerizing electronic journey through the neon-lit streets of a digital metropolis. Atmospheric synths and driving beats create an immersive soundscape perfect for late-night listening.',
          uploadDate: '2024-01-10',
          serviceType: 'streaming-enabled' as const,
          streamingEnabled: true,
          paraEarnings: 156.8,
          totalStreamTime: 2840
        },
        {
          id: '2',
          title: 'Bitcoin',
          artist: 'Headphone Son',
          artistAddress: '0x8765...4321',
          duration: '4:20',
          price: 0.08,
          genre: 'Hip Hop',
          coverArt: '',
          audioUrl: '/bitcoin-headphone_son.mp3',
          sales: 89,
          description: 'Hot beats with fire energy',
          uploadDate: '2024-01-20',
          serviceType: 'album-only' as const,
          streamingEnabled: false,
          paraEarnings: 0,
          totalStreamTime: 0
        },
        {
          id: '3',
          title: 'Recording 2018-04-19',
          artist: 'Headphone Son',
          artistAddress: '0x9999...8888',
          duration: '5:15',
          price: 0.12,
          genre: 'Ambient',
          coverArt: '',
          audioUrl: '/Recording 2018-04-19 03 00_35.m4a',
          sales: 203,
          description: 'Space-inspired ambient music',
          uploadDate: '2024-01-10',
          serviceType: 'streaming-enabled' as const,
          streamingEnabled: true,
          paraEarnings: 78.9,
          totalStreamTime: 2100
        },
        {
          id: '4',
          title: 'Blockchain Blues',
          artist: 'Decentralized Soul',
          artistAddress: '0x5555...6666',
          duration: '3:30',
          price: 0.06,
          genre: 'Blues',
          coverArt: '',
          audioUrl: '#',
          sales: 156,
          description: 'Blues with a digital twist',
          uploadDate: '2024-01-25',
          serviceType: 'streaming-enabled' as const,
          streamingEnabled: true,
          paraEarnings: 32.1,
          totalStreamTime: 890
        },
        {
          id: '5',
          title: 'Mining Melody',
          artist: 'Hash Harmony',
          artistAddress: '0x7777...8888',
          duration: '4:05',
          price: 0.09,
          genre: 'Techno',
          coverArt: '',
          audioUrl: '#',
          sales: 178,
          description: 'Techno beats inspired by crypto mining',
          uploadDate: '2024-01-18',
          serviceType: 'album-only' as const,
          streamingEnabled: false,
          paraEarnings: 0,
          totalStreamTime: 0
        },
        {
          id: '6',
          title: 'Token Tunes',
          artist: 'NFT Noise',
          artistAddress: '0xaaaa...bbbb',
          duration: '3:55',
          price: 0.07,
          genre: 'Pop',
          coverArt: '',
          audioUrl: '#',
          sales: 234,
          description: 'Pop music for the token generation',
          uploadDate: '2024-01-22',
          serviceType: 'streaming-enabled' as const,
          streamingEnabled: true,
          paraEarnings: 92.5,
          totalStreamTime: 1850
        }
      ];
      
      setTracks(mockTracks);
    } catch (error) {
      console.error('Failed to fetch tracks:', error);
    }
  };

  const filterAndSortTracks = () => {
    let filtered = tracks;

    // Filter by search term
    if (searchTerm) {
      filtered = filtered.filter(track =>
        track.title.toLowerCase().includes(searchTerm.toLowerCase()) ||
        track.artist.toLowerCase().includes(searchTerm.toLowerCase())
      );
    }

    // Filter by genre
    if (selectedGenre) {
      filtered = filtered.filter(track => track.genre === selectedGenre);
    }

    // Filter by service type
    if (selectedServiceType) {
      filtered = filtered.filter(track => track.serviceType === selectedServiceType);
    }

    // Sort tracks
    switch (sortBy) {
      case 'newest':
        filtered.sort((a, b) => new Date(b.uploadDate).getTime() - new Date(a.uploadDate).getTime());
        break;
      case 'oldest':
        filtered.sort((a, b) => new Date(a.uploadDate).getTime() - new Date(b.uploadDate).getTime());
        break;
      case 'price-low':
        filtered.sort((a, b) => a.price - b.price);
        break;
      case 'price-high':
        filtered.sort((a, b) => b.price - a.price);
        break;
      case 'popular':
        filtered.sort((a, b) => b.sales - a.sales);
        break;
    }

    setFilteredTracks(filtered);
  };

  const handlePurchase = async (track: Track) => {
    if (!evmAddress) {
      alert('Please connect your wallet to purchase tracks');
      return;
    }

    setIsPurchasing(true);
    try {
      // Mock purchase since backend is not running
      await new Promise(resolve => setTimeout(resolve, 2000)); // Simulate network delay
      
      // Simulate successful purchase
      const mockTxHash = '0x' + Math.random().toString(16).substr(2, 64);
      alert(`Purchase successful! Transaction hash: ${mockTxHash}`);
      
      // Update local sales count
      setTracks(prevTracks => 
        prevTracks.map(t => 
          t.id === track.id ? { ...t, sales: t.sales + 1 } : t
        )
      );
    } catch (error) {
      console.error('Purchase failed:', error);
      alert('Purchase failed. Please try again.');
    } finally {
      setIsPurchasing(false);
    }
  };

  const handlePreview = (track: Track) => {
    setSelectedTrack(track);
  };

  const availableGenres = [
    'All Genres', 'Electronic', 'Hip Hop', 'Rock', 'Pop', 'Jazz', 'Classical',
    'Country', 'R&B', 'Reggae', 'Folk', 'Blues', 'Metal', 'Ambient', 'Techno',
    'House', 'Drum & Bass', 'Trap', 'Lo-fi'
  ];

  return (
    <div className="space-y-8">
      {/* Hero Section */}
      <div className="text-center space-y-4">
        {/* Premium Status Banner */}
        {!hasPremium && (
          <div className="glass p-4 rounded-xl border border-fuchsia-500/40 bg-fuchsia-900/20 max-w-2xl mx-auto">
            <div className="flex items-center justify-center space-x-3">
              <span className="text-2xl">♛</span>
<<<<<<< HEAD

=======
>>>>>>> 0f16a8f8
              <div>
                <h3 className="text-fuchsia-400 font-semibold">Premium Access Required</h3>
                <p className="text-gray-400 text-sm">Hold 8,000 HEAT tokens to unlock streaming features</p>
              </div>
              <button
                onClick={() => setShowPremiumModal(true)}
                className="btn-primary text-sm"
              >
                Get Premium
              </button>
            </div>
          </div>
        )}
        
        {hasPremium && (
          <div className="card-success p-4 rounded-xl max-w-2xl mx-auto">
            <div className="flex items-center justify-center space-x-3">
              <span className="text-2xl">♛</span>
<<<<<<< HEAD

=======
>>>>>>> 0f16a8f8
              <div>
                <h3 className="gradient-text-green font-semibold">Premium Access Active</h3>
                <p className="text-gray-400 text-sm">You can stream music and earn <img src="https://github.com/usexfg/fuego-data/raw/master/fuego-images/para.png" alt="PARA" className="inline-block w-4 h-4 rounded-full" /> PARA tokens!</p>
              </div>
            </div>
          </div>
        )}
        <h1 className="text-5xl font-bold">
          <span className={`inline-block transition-all duration-300 ease-in-out transform ${
            transitioningD ? 'opacity-30 scale-50 blur-sm' : 'opacity-100 scale-100 blur-0'
          }`}>
            <span className="gradient-text">
              {(() => {
                const D = ['Decentralized', 'Digital', 'Dynamic', 'Distributed', 'Direct', 'Diverse', 'Dream', 'Deep', 'Dope', 'Driven'];
                return D[currentD];
              })()}
            </span>
          </span>{' '}
          <span className={`inline-block transition-all duration-300 ease-in-out transform ${
            transitioningI ? 'opacity-30 scale-50 blur-sm' : 'opacity-100 scale-100 blur-0'
          }`}>
            <span className="gradient-text">
              {(() => {
                const I = ['Independent', 'Innovative', 'Immersive', 'Inspiring', 'Interactive', 'Iconic', 'Inclusive', 'Infinite', 'Intuitive', 'Intense'];
                return I[currentI];
              })()}
            </span>
          </span>{' '}
          <span className={`inline-block transition-all duration-300 ease-in-out transform ${
            transitioningG ? 'opacity-30 scale-50 blur-sm' : 'opacity-100 scale-100 blur-0'
          }`}>
            <span className="gradient-text">
              {(() => {
                const G = ['Groove', 'Genre', 'Gateway', 'Gathering', 'Growth', 'Genius'];
                return G[currentG];
              })()}
            </span>
          </span>{' '}
          <span className={`inline-block transition-all duration-300 ease-in-out transform ${
            transitioningM ? 'opacity-30 scale-50 blur-sm' : 'opacity-100 scale-100 blur-0'
          }`}>
            <span className="gradient-text">
              {(() => {
                const M = ['Marketplace', 'Machine', 'Media', 'Music', 'Movement', 'Mining', 'Mission', 'Model', 'Matrix', 'Magic'];
                return M[currentM];
              })()}
            </span>
          </span>
        </h1>
        <p className="text-xl text-gray-300 max-w-2xl mx-auto">
          Explore the future of music with 100% artist-owned tracks on the <span className="gradient-text-gold">Fuego L1</span> blockchain
        </p>
      </div>

        {/* Search and Filters */}
      <div className="glass p-6 space-y-6">
        <div className="flex flex-col lg:flex-row gap-4">
            <div className="flex-1">
            <div className="relative">
              <input
                type="text"
                value={searchTerm}
                onChange={(e) => setSearchTerm(e.target.value)}
                placeholder="Search tracks or artists..."
                className="input-field w-full pl-12"
              />
              <span className="absolute left-4 top-1/2 transform -translate-y-1/2 text-gray-400">🔍</span>
            </div>
            </div>
            <select
              value={selectedGenre}
              onChange={(e) => setSelectedGenre(e.target.value)}
            className="input-field lg:w-48"
            >
              {availableGenres.map(genre => (
                <option key={genre} value={genre === 'All Genres' ? '' : genre}>
                  {genre}
                </option>
              ))}
            </select>
            <select
              value={selectedServiceType}
              onChange={(e) => setSelectedServiceType(e.target.value)}
            className="input-field lg:w-48"
            >
              <option value="">All Services</option>
              <option value="album-only">Album Only</option>
              <option value="streaming-enabled">Streaming Enabled</option>
            </select>
            <select
              value={sortBy}
              onChange={(e) => setSortBy(e.target.value)}
            className="input-field lg:w-48"
            >
            <option value="newest">Newest First</option>
            <option value="oldest">Oldest First</option>
              <option value="price-low">Price: Low to High</option>
              <option value="price-high">Price: High to Low</option>
              <option value="popular">Most Popular</option>
            </select>
        </div>
      </div>

      {/* Tracks Grid */}
      <div className="grid grid-cols-1 md:grid-cols-2 lg:grid-cols-3 xl:grid-cols-4 gap-6">
        {filteredTracks.map(track => (
          <div key={track.id} className="group">
            <div
              className="card hover:scale-105 transition-all duration-300 cursor-pointer overflow-hidden"
              onClick={() => handlePreview(track)}
            >
              <div className="relative">
                <div className="w-full h-64 bg-gradient-to-br from-fuchsia-900/50 to-purple-900/50 rounded-xl mb-4 flex items-center justify-center overflow-hidden">
                  {track.coverArt ? (
                    <img src={track.coverArt} alt={track.title} className="w-full h-full object-cover group-hover:scale-110 transition-transform duration-300" />
                  ) : (
                    <div className="text-6xl text-fuchsia-400/50">🎵</div>
                  )}
                  <div className="absolute inset-0 bg-black/20 group-hover:bg-black/40 transition-colors duration-300"></div>
                  {/* Centered Play Button */}
                  <button
                    onClick={e => {
                      e.stopPropagation();
                      handlePreview(track);
                    }}
                    className="absolute inset-0 flex items-center justify-center bg-black/30 hover:bg-fuchsia-600/40 transition-all duration-200 rounded-xl"
                    style={{ pointerEvents: 'auto' }}
                    aria-label="Play Preview"
                  >
                    <span className="text-white text-4xl drop-shadow-lg">▶</span>
                  </button>
                  <div className="absolute bottom-3 left-3 bg-black/60 backdrop-blur-sm text-white px-3 py-1 rounded-full text-sm">
                    {track.duration}
                  </div>
                </div>
              </div>

              <div className="space-y-3">
                <div>
                  <h3 className="text-white font-semibold text-lg truncate group-hover:text-fuchsia-300 transition-colors">
                    {track.title}
                  </h3>
                  <Link 
                    to={`/artist/${track.artist.toLowerCase().replace(/\s+/g, '-')}`}
                    className="text-gray-400 text-sm truncate hover:text-fuchsia-300 transition-colors"
                  >
                    {track.artist}
                  </Link>
            </div>

                <div className="flex items-center justify-between text-sm">
                  <span className="text-gray-400">{track.genre}</span>
                  <div className="flex items-center space-x-2">
                    {track.streamingEnabled && (
                      <span className="bg-sky-600/20 text-sky-400 px-2 py-1 rounded-full text-xs">
                        🎧 Streaming
                      </span>
                    )}
                    <span className="text-fuchsia-400 font-medium">{track.sales} sales</span>
                  </div>
              </div>
              
                <div className="flex items-center justify-between">
                  <div>
                    <span className="text-2xl font-bold gradient-text">{track.price} XF₲</span>
                    {track.streamingEnabled && (
                      <div className="flex items-center space-x-1 text-xs text-sky-400 mt-1">
                        <img 
                          src="https://github.com/usexfg/fuego-data/raw/master/fuego-images/para.png" 
                          alt="PARA" 
                          className="w-3 h-3 rounded-full"
                          onError={(e) => {
                            e.currentTarget.style.display = 'none';
                          }}
                        />
                        <span>+{track.paraEarnings.toFixed(1)} PARA earned</span>
                      </div>
                    )}
                  </div>
                  <div className="flex flex-col space-y-2">
                    <button
                      onClick={(e) => {
                        e.stopPropagation();
                        handlePurchase(track);
                      }}
                      disabled={isPurchasing}
                      className="btn-primary text-sm disabled:opacity-50"
                    >
                      {isPurchasing ? 'Processing...' : 'Purchase'}
                    </button>
                    <Link
                      to={`/album/${track.title.toLowerCase().replace(/\s+/g, '-')}-album`}
                      className="btn-secondary text-xs text-center"
                    >
                      View Album
                    </Link>
                    {track.streamingEnabled && (
                      <button
                        onClick={(e) => {
                          e.stopPropagation();
                          if (!hasPremium) {
                            setShowPremiumModal(true);
                          } else {
                            // Handle streaming for premium users
                            alert('🎧 Starting stream... Earn PARA while listening!');
                          }
                        }}
                        className={`text-xs ${
                          hasPremium 
                            ? 'bg-green-600 hover:bg-green-700 text-white font-bold py-2 px-3 rounded-full transition-all duration-200 transform hover:scale-105 shadow-lg hover:shadow-green-500/25' 
                            : 'bg-gray-600/20 text-gray-400 border border-gray-600/40 cursor-not-allowed'
                        }`}
                        disabled={!hasPremium}
                      >
                        {hasPremium ? '🎧 Stream' : '🔒 Premium Required'}
                      </button>
                    )}
                  </div>
                </div>
              </div>
<<<<<<< HEAD

=======
>>>>>>> 0f16a8f8
            </div>
          </div>
        ))}
      </div>

      {filteredTracks.length === 0 && (
        <div className="card text-center py-16">
          <div className="text-6xl mb-4">🎵</div>
          <h3 className="text-2xl font-bold text-white mb-2">No tracks found</h3>
          <p className="text-gray-400">Try adjusting your search or filters</p>
        </div>
      )}

      {/* Track Preview Modal */}
      {selectedTrack && (
        <div className="fixed inset-0 bg-black/80 backdrop-blur-sm flex items-center justify-center z-50 p-4">
          <div className="glass rounded-2xl p-8 max-w-2xl w-full max-h-[90vh] overflow-y-auto">
            <div className="flex justify-between items-start mb-6">
              <h3 className="gradient-text text-2xl font-bold">Track Preview</h3>
              <button
                onClick={() => setSelectedTrack(null)}
                className="text-gray-400 hover:text-white text-2xl transition-colors"
              >
                ✕
              </button>
            </div>

            <div className="space-y-6">
              <div className="w-full h-80 bg-gradient-to-br from-fuchsia-900/50 to-purple-900/50 rounded-xl flex items-center justify-center overflow-hidden">
                {selectedTrack.coverArt ? (
                  <img src={selectedTrack.coverArt} alt={selectedTrack.title} className="w-full h-full object-cover" />
                ) : (
                  <div className="text-8xl text-fuchsia-400/50">🎵</div>
                )}
              </div>

              {/* Audio Player */}
              {selectedTrack.audioUrl && selectedTrack.audioUrl !== '#' && (
                <AudioPlayer audioUrl={selectedTrack.audioUrl} />
              )}

              <div className="space-y-4">
                <div>
                  <h4 className="text-white font-bold text-2xl">{selectedTrack.title}</h4>
                  <p className="text-fuchsia-300 text-lg">{selectedTrack.artist}</p>
                </div>

                <div className="grid grid-cols-2 gap-4 text-sm">
                  <div className="glass p-4 rounded-xl">
                    <span className="text-gray-400">Duration</span>
                    <p className="text-white font-medium">{selectedTrack.duration}</p>
                  </div>
                  <div className="glass p-4 rounded-xl">
                    <span className="text-gray-400">Genre</span>
                    <p className="text-white font-medium">{selectedTrack.genre}</p>
                  </div>
                  <div className="glass p-4 rounded-xl">
                    <span className="text-gray-400">Price</span>
                    <p className="gradient-text font-bold text-xl">{selectedTrack.price} XFG</p>
                </div>
                  <div className="glass p-4 rounded-xl">
                    <span className="text-gray-400">Sales</span>
                    <p className="text-white font-medium">{selectedTrack.sales}</p>
                </div>
              </div>

              {selectedTrack.description && (
                  <div className="glass p-4 rounded-xl">
                    <span className="text-gray-400 text-sm">Description</span>
                    <p className="text-white text-sm mt-2">{selectedTrack.description}</p>
                </div>
              )}

                <div className="flex space-x-4 pt-4">
                <button
                  onClick={() => handlePurchase(selectedTrack)}
                  disabled={isPurchasing}
                  className="btn-primary flex-1 disabled:opacity-50"
                >
<<<<<<< HEAD

                  {isPurchasing ? 'Processing...' : `Pay ${selectedTrack.artist} ${selectedTrack.price} XFG`}
=======
                    {isPurchasing ? 'Processing...' : `Purchase for ${selectedTrack.price} XFG`}
>>>>>>> 0f16a8f8
                </button>
                <button
                  onClick={() => setSelectedTrack(null)}
                  className="btn-secondary flex-1"
                >
                  Close
                </button>
                </div>
              </div>
            </div>
          </div>
        </div>
      )}

      {/* Premium Access Modal */}
      {showPremiumModal && (
        <PremiumAccess 
          onClose={() => setShowPremiumModal(false)} 
          isModal={true} 
        />
      )}

      {/* Artist & Listener Economy Notice */}
      <div className="glass p-8">
        <h3 className="gradient-text text-2xl font-bold mb-6 text-center">Artist & Listener-First Economy</h3>
        <div className="grid md:grid-cols-2 lg:grid-cols-3 gap-6">
          <div className="text-center space-y-2">
            <div className="text-3xl">💰</div>
            <h4 className="font-semibold text-white">100% Artist Revenue</h4>
            <p className="text-sm text-gray-300">Artists keep every single XFG from their sales. No 60/40 split, no $0.000001 per stream- One. Hundred. Percent. </p>
          </div>
          <div className="text-center space-y-2">
            <div className="text-3xl">🎧</div>
                    <h4 className="font-semibold text-white">Artist & Listener Rewards</h4>
        <p className="text-sm text-gray-300">Earn <img src="https://github.com/usexfg/fuego-data/raw/master/fuego-images/para.png" alt="PARA" className="inline-block w-4 h-4 rounded-full" /> Para tokens from listening to music, while the artist you are listening to earns Para as you stream their music.</p>
          </div>
          <div className="text-center space-y-2">
            <div className="text-3xl">🔗</div>
            <h4 className="font-semibold text-white">Direct P2P Payments</h4>
            <p className="text-sm text-gray-300">Payments go directly from buyers to artists while inheriting all monetary privacy & security features of XF₲.</p>
          </div>

          <div className="text-center space-y-2">
            <div className="text-3xl">👑</div>
            <h4 className="font-semibold text-white">True Ownership</h4>
            <p className="text-sm text-gray-300">Artists fully control their music & pricing, while fans OWN (not 'suBScribe to') all audio they purchase, forever.</p>
          </div>
          <div className="text-center space-y-2">
            <div className="text-3xl">🛡️</div>
            <h4 className="font-semibold text-white">Purchasing Power + Privacy</h4>
            <p className="text-sm text-gray-300">Upgrade your money & preserve value using XF₲ (or HEAT) while controlling privacy of your data, instead of it being tracked & sold behind your back (cough Spotify, Apple, Google, Meta, Amazon, etc).</p>
          </div>
          <div className="text-center space-y-2">
            <div className="text-3xl">🔥</div>
            <h4 className="font-semibold gradient-text-gold">Fire Powered</h4>
            <p className="text-sm text-gray-300">Built on the absolute hottest L1 privacy blockchain around, supporting a worldwide community of artists, musicians, developers, and music lovers alike.</p>
          </div>
<<<<<<< HEAD

=======
 
>>>>>>> 0f16a8f8
        </div>
      </div>
    </div>
  );
};

function AudioPlayer({ audioUrl }: { audioUrl: string }) {
  const audioRef = React.useRef<HTMLAudioElement>(null);
  const [isPlaying, setIsPlaying] = React.useState(false);
  const [error, setError] = React.useState<string | null>(null);

  const handlePlayPause = () => {
    if (!audioRef.current) return;
    if (isPlaying) {
      audioRef.current.pause();
    } else {
      audioRef.current.play().catch((e) => {
        setError('Unable to play audio.');
      });
    }
  };

  React.useEffect(() => {
    const audio = audioRef.current;
    if (!audio) return;
    const onPlay = () => setIsPlaying(true);
    const onPause = () => setIsPlaying(false);
    const onEnded = () => setIsPlaying(false);
    const onError = () => setError('Unable to play audio.');
    audio.addEventListener('play', onPlay);
    audio.addEventListener('pause', onPause);
    audio.addEventListener('ended', onEnded);
    audio.addEventListener('error', onError);
    return () => {
      audio.removeEventListener('play', onPlay);
      audio.removeEventListener('pause', onPause);
      audio.removeEventListener('ended', onEnded);
      audio.removeEventListener('error', onError);
    };
  }, []);

  React.useEffect(() => {
    setError(null);
    setIsPlaying(false);
    if (audioRef.current) {
      audioRef.current.pause();
      audioRef.current.currentTime = 0;
    }
  }, [audioUrl]);

  return (
    <div className="flex flex-col items-center space-y-2">
      <audio ref={audioRef} src={audioUrl} preload="none" />
      <button
        onClick={handlePlayPause}
        className="btn-primary px-4 py-2 rounded-full text-sm"
        type="button"
      >
        {isPlaying ? 'Pause' : 'Play'} Preview
      </button>
      {error && <div className="text-red-400 text-xs mt-1">{error}</div>}
    </div>
  );
}

export default AudioMarketplace; <|MERGE_RESOLUTION|>--- conflicted
+++ resolved
@@ -305,10 +305,6 @@
           <div className="glass p-4 rounded-xl border border-fuchsia-500/40 bg-fuchsia-900/20 max-w-2xl mx-auto">
             <div className="flex items-center justify-center space-x-3">
               <span className="text-2xl">♛</span>
-<<<<<<< HEAD
-
-=======
->>>>>>> 0f16a8f8
               <div>
                 <h3 className="text-fuchsia-400 font-semibold">Premium Access Required</h3>
                 <p className="text-gray-400 text-sm">Hold 8,000 HEAT tokens to unlock streaming features</p>
@@ -327,10 +323,6 @@
           <div className="card-success p-4 rounded-xl max-w-2xl mx-auto">
             <div className="flex items-center justify-center space-x-3">
               <span className="text-2xl">♛</span>
-<<<<<<< HEAD
-
-=======
->>>>>>> 0f16a8f8
               <div>
                 <h3 className="gradient-text-green font-semibold">Premium Access Active</h3>
                 <p className="text-gray-400 text-sm">You can stream music and earn <img src="https://github.com/usexfg/fuego-data/raw/master/fuego-images/para.png" alt="PARA" className="inline-block w-4 h-4 rounded-full" /> PARA tokens!</p>
@@ -551,10 +543,6 @@
                   </div>
                 </div>
               </div>
-<<<<<<< HEAD
-
-=======
->>>>>>> 0f16a8f8
             </div>
           </div>
         ))}
@@ -634,12 +622,7 @@
                   disabled={isPurchasing}
                   className="btn-primary flex-1 disabled:opacity-50"
                 >
-<<<<<<< HEAD
-
-                  {isPurchasing ? 'Processing...' : `Pay ${selectedTrack.artist} ${selectedTrack.price} XFG`}
-=======
                     {isPurchasing ? 'Processing...' : `Purchase for ${selectedTrack.price} XFG`}
->>>>>>> 0f16a8f8
                 </button>
                 <button
                   onClick={() => setSelectedTrack(null)}
@@ -697,11 +680,7 @@
             <h4 className="font-semibold gradient-text-gold">Fire Powered</h4>
             <p className="text-sm text-gray-300">Built on the absolute hottest L1 privacy blockchain around, supporting a worldwide community of artists, musicians, developers, and music lovers alike.</p>
           </div>
-<<<<<<< HEAD
-
-=======
  
->>>>>>> 0f16a8f8
         </div>
       </div>
     </div>
