@tailwind base;
@tailwind components;
@tailwind utilities;

body {
  margin: 0;
  font-family: -apple-system, BlinkMacSystemFont, 'Segoe UI', 'Roboto', 'Oxygen',
    'Ubuntu', 'Cantarell', 'Fira Sans', 'Droid Sans', 'Helvetica Neue',
    sans-serif;
  -webkit-font-smoothing: antialiased;
  -moz-osx-font-smoothing: grayscale;
  background: linear-gradient(135deg, #000000 0%, #1a0033 50%, #000000 100%);
  color: #ffffff;
}

code {
  font-family: source-code-pro, Menlo, Monaco, Consolas, 'Courier New',
    monospace;
}

.btn-primary {
  @apply bg-fuchsia-600 hover:bg-fuchsia-700 text-white font-bold py-3 px-6 rounded-full transition-all duration-200 transform hover:scale-105 shadow-lg hover:shadow-fuchsia-500/25;
}

.btn-success {
  @apply bg-green-500 hover:bg-green-600 text-white font-bold py-3 px-6 rounded-full transition-all duration-200 transform hover:scale-105 shadow-lg hover:shadow-green-500/25;
}

.btn-secondary {
  @apply bg-gray-800 hover:bg-gray-700 text-white font-bold py-3 px-6 rounded-full transition-all duration-200 border border-gray-600;
}

.card {
  @apply bg-black/40 backdrop-blur-sm border border-fuchsia-500/20 rounded-xl p-6 shadow-2xl hover:border-fuchsia-500/40 transition-all duration-300;
}

.card-success {
  @apply bg-black/40 backdrop-blur-sm border border-green-500/20 rounded-xl p-6 shadow-2xl hover:border-green-500/40 transition-all duration-300;
<<<<<<< HEAD
=======
}

/* Sleek, minimal info card */
.info-card {
  @apply bg-black/30 backdrop-blur-sm border border-gray-700/40 rounded-lg p-4 shadow hover:border-fuchsia-500/40 transition-all duration-200;
}

/* Make all stat/info boxes inside .card more minimal */
.card .bg-slate-700 {
  @apply bg-black/30 border border-gray-700/40 backdrop-blur-sm;
>>>>>>> 0f16a8f8
}

.input-field {
  @apply bg-black/60 border border-fuchsia-500/30 rounded-lg px-4 py-3 text-white placeholder-gray-400 focus:outline-none focus:border-fuchsia-500 focus:ring-2 focus:ring-fuchsia-500/20 transition-all duration-200;
}

/* Custom scrollbar */
::-webkit-scrollbar {
  width: 8px;
}

::-webkit-scrollbar-track {
  background: #000000;
}

::-webkit-scrollbar-thumb {
  background: #c026d3;
  border-radius: 4px;
}

::-webkit-scrollbar-thumb:hover {
  background: #a21caf;
}

/* Glass morphism effect */
.glass {
  background: rgba(0, 0, 0, 0.3);
  backdrop-filter: blur(10px);
  border: 1px solid rgba(192, 38, 211, 0.2);
}

/* Gradient text */
.gradient-text {
  background: linear-gradient(135deg, #c026d3, #ec4899);
  -webkit-background-clip: text;
  -webkit-text-fill-color: transparent;
  background-clip: text;
}

/* Premium queen gradient text */
.gradient-text-queen {
  background: linear-gradient(180deg, #d9d9d9, #c026d3);
  -webkit-background-clip: text;
  -webkit-text-fill-color: transparent;
  background-clip: text;
  font-size: xxx-large !important;
}

/* Sky blue gradient text */
.gradient-text-green {
  background: linear-gradient(135deg, #0ea5e9, #0284c7);
  -webkit-background-clip: text;
  -webkit-text-fill-color: transparent;
  background-clip: text;
}

/* Combined gradient text */
.gradient-text-mixed {
  background: linear-gradient(135deg, #c026d3, #22c55e, #ec4899);
  -webkit-background-clip: text;
  -webkit-text-fill-color: transparent;
  background-clip: text;
}

/* Fuego gradient text */
.gradient-text-gold {
  background: linear-gradient(180deg, #f5310b, #ffdf5f 65.55%, rgba(255, 255, 255, 1));
  -webkit-background-clip: text;
  -webkit-text-fill-color: transparent;
  background-clip: text;
}

/* Pulse animation for music elements */
@keyframes pulse-music {
  0%, 100% {
    transform: scale(1);
  }
  50% {
    transform: scale(1.05);
  }
}

.pulse-music {
  animation: pulse-music 2s infinite;
}

/* Custom slider styling */
.slider::-webkit-slider-thumb {
  appearance: none;
  height: 20px;
  width: 20px;
  border-radius: 50%;
  background: #c026d3;
  cursor: pointer;
  box-shadow: 0 0 10px rgba(192, 38, 211, 0.5);
}

.slider::-moz-range-thumb {
  height: 20px;
  width: 20px;
  border-radius: 50%;
  background: #c026d3;
  cursor: pointer;
  border: none;
  box-shadow: 0 0 10px rgba(192, 38, 211, 0.5);
} <|MERGE_RESOLUTION|>--- conflicted
+++ resolved
@@ -36,8 +36,6 @@
 
 .card-success {
   @apply bg-black/40 backdrop-blur-sm border border-green-500/20 rounded-xl p-6 shadow-2xl hover:border-green-500/40 transition-all duration-300;
-<<<<<<< HEAD
-=======
 }
 
 /* Sleek, minimal info card */
@@ -48,7 +46,6 @@
 /* Make all stat/info boxes inside .card more minimal */
 .card .bg-slate-700 {
   @apply bg-black/30 border border-gray-700/40 backdrop-blur-sm;
->>>>>>> 0f16a8f8
 }
 
 .input-field {
